--- conflicted
+++ resolved
@@ -1,68 +1,63 @@
-<<<<<<< HEAD
-# PyTimeVar: A Python Package for Trending Time-Varying Time Series Models
-Authors: Mingxuan Song (m3.song@student.vu.nl, Vrije Universiteit Amsterdam), Bernhard van der Sluis (vandersluis@ese.eur.nl, Erasmus Universiteit Rotterdam), Yicong Lin (yc.lin@vu.nl, Vrije Universiteit Amsterdam & Tinbergen Institute)
-=======
-# PyTimeVar: A Python package for Trending Time-Varying Time Series Models
-<!-- badges: start -->
-[![License: GPL v3](https://img.shields.io/badge/License-GPLv3-blue.svg)](https://www.gnu.org/licenses/gpl-3.0)
-![PyPI](https://img.shields.io/pypi/v/PyTimeVar?label=pypi%20package)
-![PyPI - Downloads](https://img.shields.io/pypi/dm/PyTimeVar)
-<!-- badges: end -->
-Authors: Mingxuan Song, Bernhard van der Sluis, Yicong Lin
->>>>>>> 4ca601f4
+# PyTimeVar: A Python package for Trending Time-Varying Time Series Models
+<!-- badges: start -->
+[![License: GPL v3](https://img.shields.io/badge/License-GPLv3-blue.svg)](https://www.gnu.org/licenses/gpl-3.0)
+![PyPI](https://img.shields.io/pypi/v/PyTimeVar?label=pypi%20package)
+![PyPI - Downloads](https://img.shields.io/pypi/dm/PyTimeVar)
+<!-- badges: end -->
+Authors: Mingxuan Song, Bernhard van der Sluis, Yicong Lin
+
+## Purpose of the Package
+
+The PyTimeVar package offers state-of-the-art estimation and statistical inference methods for time series regression models with flexible trends and/or time-
+varying coefficients. The package implements nonparametric estimation along with multiple new bootstrap-assisted inference methods.
+It provides a range of bootstrap techniques for constructing pointwise confidence intervals and simultaneous bands for parameter curves.
+Additionally, the package includes four widely used methods for modeling trends and time-varying relationships.
+This allows users to compare different approaches within a unified environment.
+
+The package is built upon several papers and books. We list the key references below.
+
+### Local linear regression and bootstrap inference
+Friedrich and Lin (2024) (doi: https://doi.org/10.1016/j.jeconom.2022.09.004);
+Lin et al. (2024) (doi: https://doi.org/10.1080/10618600.2024.2403705);
+Friedrich et al. (2020) (doi: https://doi.org/10.1016/j.jeconom.2019.05.006);
+Smeekes and Urbain (2014) (doi: 10.1017/S0266466611000387)
+Zhou and Wu (2010) (doi: https://doi.org/10.1111/j.1467-9868.2010.00743.x);
+Bühlmann (1998) (doi: 10.1214/aos/1030563978);
 
-## Purpose of the Package
-
-The PyTimeVar package offers state-of-the-art estimation and statistical inference methods for time series regression models with flexible trends and/or time-
-varying coefficients. The package implements nonparametric estimation along with multiple new bootstrap-assisted inference methods.
-It provides a range of bootstrap techniques for constructing pointwise confidence intervals and simultaneous bands for parameter curves. 
-Additionally, the package includes four widely used methods for modeling trends and time-varying relationships. 
-This allows users to compare different approaches within a unified environment.
-
-The package is built upon several papers and books. We list the key references below.
-
-### Local linear regression and bootstrap inference
-Friedrich and Lin (2024) (doi: https://doi.org/10.1016/j.jeconom.2022.09.004); 
-Lin et al. (2024) (doi: https://doi.org/10.1080/10618600.2024.2403705);
-Friedrich et al. (2020) (doi: https://doi.org/10.1016/j.jeconom.2019.05.006); 
-Smeekes and Urbain (2014) (doi: 10.1017/S0266466611000387)
-Zhou and Wu (2010) (doi: https://doi.org/10.1111/j.1467-9868.2010.00743.x); 
-Bühlmann (1998) (doi: 10.1214/aos/1030563978); 
-
-
+
 ### Boosted HP filter
 Mei et al. (2024) (doi: doi:https://doi.org/10.1002/jae.3086);
-Biswas et al. (2024) (doi:10.1080/07474938.2024.2380704);
-Phillips and Shi (2021) (doi: https://doi.org/10.1111/iere.12495); 
+Biswas et al. (2024) (doi:10.1080/07474938.2024.2380704);
+Phillips and Shi (2021) (doi: https://doi.org/10.1111/iere.12495);
 
- 
+
 ### Power-law trend models
-Lin and Reuvers (2024);
-Robinson (2012) (doi: 10.3150/10-BEJ349); 
+Lin and Reuvers (2024);
+Robinson (2012) (doi: 10.3150/10-BEJ349);
 
-
-### State-space models
+
+### State-space models
 Durbi
-n and Koopman (2012) (doi: 10.1093/acprof:oso/9780199641178.001.0001.)
-
-### Score-drive models 
-Creal et al. (2013) (doi: https://doi.org/10.1002/jae.1279);
-Harvey (2013) (doi: https://doi.org/10.1017/CBO9781139540933); 
-
-## Features
-
-- Nonparametric estimation of time-varying time series models, along with various bootstrap-assisted methods for inference, including local blockwise wild bootstrap, wild bootstrap, sieve bootstrap, sieve wild bootstrap, autoregressive wild bootstrap
-- Alternative estimation methods for modelling trend and time-varying relationships, including boosted HP filter, power-law trend models, state-space and score-driven models.
-- Unified framework for comparison of methods.
-- Multiple datasets for illustration.
-
-## Getting Started
-
-The PyTimeVar can implemented as a PyPI package. To download the package in your Python environment, use the following command:
-```python 
-pip install PyTimeVar
-```
-
-## Support
-The documentation of the package can found at the github repository https://github.com/bpvand/PyTimeVar, and at ReadTheDocs https://pytimevar.readthedocs.io/en/latest/
-For any questions or feedback regarding the PyTimeVar package, please feel free to contact the authors via email: vandersluis@ese.eur.nl; m3.song@student.vu.nl; yc.lin@vu.nl.
+n and Koopman (2012) (doi: 10.1093/acprof:oso/9780199641178.001.0001.)
+
+### Score-drive models
+Creal et al. (2013) (doi: https://doi.org/10.1002/jae.1279);
+Harvey (2013) (doi: https://doi.org/10.1017/CBO9781139540933);
+
+## Features
+
+- Nonparametric estimation of time-varying time series models, along with various bootstrap-assisted methods for inference, including local blockwise wild bootstrap, wild bootstrap, sieve bootstrap, sieve wild bootstrap, autoregressive wild bootstrap
+- Alternative estimation methods for modelling trend and time-varying relationships, including boosted HP filter, power-law trend models, state-space and score-driven models.
+- Unified framework for comparison of methods.
+- Multiple datasets for illustration.
+
+## Getting Started
+
+The PyTimeVar can implemented as a PyPI package. To download the package in your Python environment, use the following command:
+```python
+pip install PyTimeVar
+```
+
+## Support
+The documentation of the package can found at the github repository https://github.com/bpvand/PyTimeVar, and at ReadTheDocs https://pytimevar.readthedocs.io/en/latest/
+For any questions or feedback regarding the PyTimeVar package, please feel free to contact the authors via email: vandersluis@ese.eur.nl; m3.song@student.vu.nl; yc.lin@vu.nl.